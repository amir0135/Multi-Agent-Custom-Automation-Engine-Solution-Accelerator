name: Validate WAF Deployment

on:
  push:
    branches:
      - main
  schedule:
    - cron: "0 11,23 * * *" # Runs at 11:00 AM and 11:00 PM GMT

jobs:
  deploy:
    runs-on: ubuntu-latest
    steps:
      - name: Checkout Code
        uses: actions/checkout@v3

      - name: Run Quota Check
        id: quota-check
        run: |
          export AZURE_CLIENT_ID=${{ secrets.AZURE_CLIENT_ID }}
          export AZURE_TENANT_ID=${{ secrets.AZURE_TENANT_ID }}
          export AZURE_CLIENT_SECRET=${{ secrets.AZURE_CLIENT_SECRET }}
          export AZURE_SUBSCRIPTION_ID="${{ secrets.AZURE_SUBSCRIPTION_ID }}"
          export GPT_MIN_CAPACITY="5"
          export AZURE_REGIONS="${{ vars.AZURE_REGIONS }}"

          chmod +x infra/scripts/checkquota.sh
          if ! infra/scripts/checkquota.sh; then
            # If quota check fails due to insufficient quota, set the flag
            if grep -q "No region with sufficient quota found" infra/scripts/checkquota.sh; then
              echo "QUOTA_FAILED=true" >> $GITHUB_ENV
            fi
            exit 1  # Fail the pipeline if any other failure occurs
          fi

      - name: Send Notification on Quota Failure
        if: env.QUOTA_FAILED == 'true'
        run: |
          RUN_URL="https://github.com/${{ github.repository }}/actions/runs/${{ github.run_id }}"
          EMAIL_BODY=$(cat <<EOF
          {
            "body": "<p>Dear Team,</p><p>The quota check has failed, and the pipeline cannot proceed.</p><p><strong>Build URL:</strong> ${RUN_URL}</p><p>Please take necessary action.</p><p>Best regards,<br>Your Automation Team</p>"
          }
          EOF
          )

          curl -X POST "${{ secrets.AUTO_LOGIC_APP_URL }}" \
            -H "Content-Type: application/json" \
            -d "$EMAIL_BODY" || echo "Failed to send notification"

      - name: Fail Pipeline if Quota Check Fails
        if: env.QUOTA_FAILED == 'true'
        run: exit 1

      - name: Set Deployment Region
        run: |
          echo "Selected Region: $VALID_REGION"
          echo "AZURE_LOCATION=$VALID_REGION" >> $GITHUB_ENV

      - name: Setup Azure CLI
        run: |
          curl -sL https://aka.ms/InstallAzureCLIDeb | sudo bash
          az --version  # Verify installation

      - name: Login to Azure
        run: |
          az login --service-principal -u ${{ secrets.AZURE_CLIENT_ID }} -p ${{ secrets.AZURE_CLIENT_SECRET }} --tenant ${{ secrets.AZURE_TENANT_ID }}

      - name: Install Bicep CLI
        run: az bicep install

      - name: Generate Resource Group Name
        id: generate_rg_name
        run: |
          echo "Generating a unique resource group name..."
          ACCL_NAME="macae"  # Account name as specified
          SHORT_UUID=$(uuidgen | cut -d'-' -f1)
          UNIQUE_RG_NAME="arg-${ACCL_NAME}-${SHORT_UUID}"
          echo "RESOURCE_GROUP_NAME=${UNIQUE_RG_NAME}" >> $GITHUB_ENV
          echo "Generated Resource_GROUP_PREFIX: ${UNIQUE_RG_NAME}"

      - name: Check and Create Resource Group
        id: check_create_rg
        run: |
          set -e  
          echo "Checking if resource group exists..."
          rg_exists=$(az group exists --name ${{ env.RESOURCE_GROUP_NAME }})
          if [ "$rg_exists" = "false" ]; then
            echo "Resource group does not exist. Creating..."
            az group create --name ${{ env.RESOURCE_GROUP_NAME }} --location ${{ env.AZURE_LOCATION }} || { echo "Error creating resource group"; exit 1; }
          else
            echo "Resource group already exists."
          fi

      - name: Deploy Bicep Template
        id: deploy
        run: |
          set -e
          az deployment group create \
            --resource-group ${{ env.RESOURCE_GROUP_NAME }} \
            --template-file infra/main.bicep \
            --parameters \
              useWafAlignedArchitecture=true \
              aiDeploymentsLocation='${{ env.AZURE_LOCATION }}' \
              gptModelCapacity=5 \
              virtualMachineConfiguration='{"adminUsername": "adminuser", "adminPassword": "P@ssw0rd1234"}' \
              logAnalyticsWorkspaceConfiguration='{"existingWorkspaceResourceId": ""}'
<<<<<<< HEAD
=======

>>>>>>> 13b2f0a8

      - name: Send Notification on Failure
        if: failure()
        run: |
          RUN_URL="https://github.com/${{ github.repository }}/actions/runs/${{ github.run_id }}"

          # Construct the email body
          EMAIL_BODY=$(cat <<EOF
          {
            "body": "<p>Dear Team,</p><p>We would like to inform you that the Multi-Agent-Custom-Automation-Engine-Solution-Accelerator Automation process has encountered an issue and has failed to complete successfully.</p><p><strong>Build URL:</strong> ${RUN_URL}<br> ${OUTPUT}</p><p>Please investigate the matter at your earliest convenience.</p><p>Best regards,<br>Your Automation Team</p>"
          }
          EOF
          )

          # Send the notification
          curl -X POST "${{ secrets.LOGIC_APP_URL }}" \
            -H "Content-Type: application/json" \
            -d "$EMAIL_BODY" || echo "Failed to send notification"

      - name: Get OpenAI Resource from Resource Group
        id: get_openai_resource
        run: |


          set -e
          echo "Fetching OpenAI resource from resource group ${{ env.RESOURCE_GROUP_NAME }}..."

          # Run the az resource list command to get the OpenAI resource name
          openai_resource_name=$(az resource list --resource-group ${{ env.RESOURCE_GROUP_NAME }} --resource-type "Microsoft.CognitiveServices/accounts" --query "[0].name" -o tsv)

          if [ -z "$openai_resource_name" ]; then
            echo "No OpenAI resource found in resource group ${{ env.RESOURCE_GROUP_NAME }}."
            exit 1
          else
            echo "OPENAI_RESOURCE_NAME=${openai_resource_name}" >> $GITHUB_ENV
            echo "OpenAI resource name: ${openai_resource_name}" 
          fi

      - name: Delete Bicep Deployment
        if: always()
        run: |
          set -e  
          echo "Checking if resource group exists..."
          rg_exists=$(az group exists --name ${{ env.RESOURCE_GROUP_NAME }})
          if [ "$rg_exists" = "true" ]; then
            echo "Resource group exist. Cleaning..."
            az group delete \
                --name ${{ env.RESOURCE_GROUP_NAME }} \
                --yes \
                --no-wait
            echo "Resource group deleted...  ${{ env.RESOURCE_GROUP_NAME }}"
          else
            echo "Resource group does not exists."
          fi

      - name: Wait for resource deletion to complete
        run: |


          # Add resources to the array
          resources_to_check=("${{ env.OPENAI_RESOURCE_NAME }}")

          echo "List of resources to check: ${resources_to_check[@]}"

          # Maximum number of retries
          max_retries=3

          # Retry intervals in seconds (30, 60, 120)
          retry_intervals=(30 60 120)

          # Retry mechanism to check resources
          retries=0
          while true; do
            resource_found=false

            # Get the list of resources in YAML format again on each retry
            resource_list=$(az resource list --resource-group ${{ env.RESOURCE_GROUP_NAME }} --output yaml)

            # Iterate through the resources to check
            for resource in "${resources_to_check[@]}"; do
              echo "Checking resource: $resource"
              if echo "$resource_list" | grep -q "name: $resource"; then
                echo "Resource '$resource' exists in the resource group."
                resource_found=true
              else
                echo "Resource '$resource' does not exist in the resource group."
              fi
            done

            # If any resource exists, retry
            if [ "$resource_found" = true ]; then
              retries=$((retries + 1))
              if [ "$retries" -gt "$max_retries" ]; then
                echo "Maximum retry attempts reached. Exiting."
                break
              else
                # Wait for the appropriate interval for the current retry
                echo "Waiting for ${retry_intervals[$retries-1]} seconds before retrying..."
                sleep ${retry_intervals[$retries-1]}
              fi
            else
              echo "No resources found. Exiting."
              break
            fi
          done

      - name: Purging the Resources
        if: always()
        run: |

          set -e 
          echo "Azure OpenAI: ${{ env.OPENAI_RESOURCE_NAME }}"

          # Purge OpenAI Resource
          echo "Purging the OpenAI Resource..."
          if ! az resource delete --ids /subscriptions/${{ secrets.AZURE_SUBSCRIPTION_ID }}/providers/Microsoft.CognitiveServices/locations/eastus/resourceGroups/${{ env.RESOURCE_GROUP_NAME }}/deletedAccounts/${{ env.OPENAI_RESOURCE_NAME }} --verbose; then
            echo "Failed to purge openai resource: ${{ env.OPENAI_RESOURCE_NAME }}"
          else
            echo "Purged the openai resource: ${{ env.OPENAI_RESOURCE_NAME }}"
          fi

          echo "Resource purging completed successfully"<|MERGE_RESOLUTION|>--- conflicted
+++ resolved
@@ -105,10 +105,7 @@
               gptModelCapacity=5 \
               virtualMachineConfiguration='{"adminUsername": "adminuser", "adminPassword": "P@ssw0rd1234"}' \
               logAnalyticsWorkspaceConfiguration='{"existingWorkspaceResourceId": ""}'
-<<<<<<< HEAD
-=======
-
->>>>>>> 13b2f0a8
+
 
       - name: Send Notification on Failure
         if: failure()
