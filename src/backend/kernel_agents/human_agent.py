--- conflicted
+++ resolved
@@ -16,13 +16,8 @@
     Step,
     StepStatus,
 )
-<<<<<<< HEAD
 from semantic_kernel.functions import KernelFunction
 from semantic_kernel.functions.kernel_arguments import KernelArguments
-=======
-from event_utils import track_event_if_configured
-from kernel_tools.human_tools import HumanTools
->>>>>>> 6408e4ca
 
 
 class HumanAgent(BaseAgent):
