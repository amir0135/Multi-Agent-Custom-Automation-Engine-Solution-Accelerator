--- conflicted
+++ resolved
@@ -1,4 +1,3 @@
-<<<<<<< HEAD
 metadata name = 'Multi-Agent Custom Automation Engine'
 metadata description = 'This module contains the resources required to deploy the Multi-Agent Custom Automation Engine solution accelerator for both Sandbox environments and WAF aligned environments.'
 
@@ -13,7 +12,7 @@
 param enableTelemetry bool = true
 
 // Restricting deployment to only supported Azure OpenAI regions validated with GPT-4o model
-@allowed(['australiaeast','eastus2','francecentral','japaneast','norwayeast','swedencentral','uksouth', 'westus'])
+@allowed(['australiaeast', 'eastus2', 'francecentral', 'japaneast', 'norwayeast', 'swedencentral', 'uksouth', 'westus'])
 @description('Azure OpenAI Location')
 param azureOpenAILocation string
 
@@ -25,76 +24,8 @@
 param tags object = {
   app: solutionPrefix
   location: solutionLocation
-=======
-targetScope = 'resourceGroup'
-
-@allowed([
-  'australiaeast'
-  'brazilsouth'
-  'canadacentral'
-  'canadaeast'
-  'eastus'
-  'eastus2'
-  'francecentral'
-  'germanywestcentral'
-  'japaneast'
-  'koreacentral'
-  'northcentralus'
-  'norwayeast'
-  'polandcentral'
-  'southafricanorth'
-  'southcentralus'
-  'southindia'
-  'swedencentral'
-  'switzerlandnorth'
-  'uaenorth'
-  'uksouth'
-  'westeurope'
-  'westus'
-  'westus3'
-])
-@description('Location for all Ai services resources. This location can be different from the resource group location.')
-param azureOpenAILocation string
-
-@minLength(3)
-@maxLength(20)
-@description('A unique prefix for all resources in this deployment. This should be 3-20 characters long:')
-param environmentName string
-
-@description('Set this if you want to deploy to a different region than the resource group. Otherwise, it will use the resource group location by default.')
-param AZURE_LOCATION string=''
-var solutionLocation = empty(AZURE_LOCATION) ? resourceGroup().location : AZURE_LOCATION
-
-var uniqueId = toLower(uniqueString(subscription().id, environmentName, solutionLocation))
-var solutionPrefix = 'ma${padLeft(take(uniqueId, 12), 12, '0')}'
-
-// Load the abbrevations file required to name the azure resources.
-var abbrs = loadJsonContent('./abbreviations.json')
-
-@description('Tags to apply to all deployed resources')
-param tags object = {}
-
-@description('The size of the resources to deploy, defaults to a mini size')
-param resourceSize {
-  gpt4oCapacity: int
-  containerAppSize: {
-    cpu: string
-    memory: string
-    minReplicas: int
-    maxReplicas: int
-  }
-} = {
-  gpt4oCapacity: 1
-  containerAppSize: {
-    cpu: '2.0'
-    memory: '4.0Gi'
-    minReplicas: 1
-    maxReplicas: 1
-  }
->>>>>>> dac62073
-}
-
-<<<<<<< HEAD
+}
+
 @description('Optional. The configuration to apply for the Multi-Agent Custom Automation Engine Log Analytics Workspace resource.')
 param logAnalyticsWorkspaceConfiguration logAnalyticsWorkspaceConfigurationType = {
   enabled: true
@@ -104,15 +35,6 @@
   tags: tags
   dataRetentionInDays: 365
 }
-=======
-var modelVersion = '2024-08-06'
-var aiServicesName = '${abbrs.ai.aiServices}${solutionPrefix}'
-var deploymentType = 'GlobalStandard'
-var gptModelVersion = 'gpt-4o'
-var appVersion = 'latest'
-var resgistryName = 'biabcontainerreg'
-var dockerRegistryUrl = 'https://${resgistryName}.azurecr.io'
->>>>>>> dac62073
 
 @description('Optional. The configuration to apply for the Multi-Agent Custom Automation Engine Application Insights resource.')
 param applicationInsightsConfiguration applicationInsightsConfigurationType = {
@@ -123,7 +45,6 @@
   retentionInDays: 365
 }
 
-<<<<<<< HEAD
 @description('Optional. The configuration to apply for the Multi-Agent Custom Automation Engine Managed Identity resource.')
 param userAssignedManagedIdentityConfiguration userAssignedManagedIdentityType = {
   enabled: true
@@ -136,19 +57,11 @@
 param networkSecurityGroupBackendConfiguration networkSecurityGroupConfigurationType = {
   enabled: true
   name: 'nsg-backend-${solutionPrefix}'
-=======
-//var uniqueNameFormat = '${solutionPrefix}-{0}-${uniqueString(resourceGroup().id, solutionPrefix)}'
-var aoaiApiVersion = '2025-01-01-preview'
-
-resource logAnalytics 'Microsoft.OperationalInsights/workspaces@2023-09-01' = {
-  name: '${abbrs.managementGovernance.logAnalyticsWorkspace}${solutionPrefix}'
->>>>>>> dac62073
   location: solutionLocation
   tags: tags
   securityRules: null //Default value set on module configuration
 }
 
-<<<<<<< HEAD
 @description('Optional. The configuration to apply for the Multi-Agent Custom Automation Engine Network Security Group resource for the containers subnet.')
 param networkSecurityGroupContainersConfiguration networkSecurityGroupConfigurationType = {
   enabled: true
@@ -156,16 +69,6 @@
   location: solutionLocation
   tags: tags
   securityRules: null //Default value set on module configuration
-=======
-resource appInsights 'Microsoft.Insights/components@2020-02-02-preview' = {
-  name: '${abbrs.managementGovernance.applicationInsights}${solutionPrefix}'
-  location: solutionLocation
-  kind: 'web'
-  properties: {
-    Application_Type: 'web'
-    WorkspaceResourceId: logAnalytics.id
-  }
->>>>>>> dac62073
 }
 
 @description('Optional. The configuration to apply for the Multi-Agent Custom Automation Engine Network Security Group resource for the Bastion subnet.')
@@ -177,7 +80,6 @@
   securityRules: null //Default value set on module configuration
 }
 
-<<<<<<< HEAD
 @description('Optional. The configuration to apply for the Multi-Agent Custom Automation Engine Network Security Group resource for the administration subnet.')
 param networkSecurityGroupAdministrationConfiguration networkSecurityGroupConfigurationType = {
   enabled: true
@@ -296,23 +198,6 @@
   ingressTargetPort: 8000
   maxReplicas: 1
   minReplicas: 1
-=======
-resource aiServices 'Microsoft.CognitiveServices/accounts@2024-04-01-preview' = {
-  name: aiServicesName
-  location: azureOpenAILocation
-  sku: {
-    name: 'S0'
-  }
-  kind: 'AIServices'
-  properties: {
-    customSubDomainName: aiServicesName
-    apiProperties: {
-      //statisticsEnabled: false
-    }
-    disableLocalAuth: true
-    publicNetworkAccess: 'Enabled'
-  }
->>>>>>> dac62073
 }
 
 @description('Optional. The configuration to apply for the Web Server Farm resource.')
@@ -373,7 +258,6 @@
 module logAnalyticsWorkspace 'br/public:avm/res/operational-insights/workspace:0.11.2' = if (logAnalyticsWorkspaceEnabled) {
   name: take('avm.res.operational-insights.workspace.${logAnalyticsWorkspaceResourceName}', 64)
   params: {
-<<<<<<< HEAD
     name: logAnalyticsWorkspaceResourceName
     tags: logAnalyticsWorkspaceConfiguration.?tags ?? tags
     location: logAnalyticsWorkspaceConfiguration.?location ?? solutionLocation
@@ -381,11 +265,6 @@
     skuName: logAnalyticsWorkspaceConfiguration.?sku ?? 'PerGB2018'
     dataRetention: logAnalyticsWorkspaceConfiguration.?dataRetentionInDays ?? 365
     diagnosticSettings: [{ useThisWorkspace: true }]
-=======
-    solutionLocation: solutionLocation
-    managedIdentityObjectId: managedIdentityModule.outputs.managedIdentityOutput.objectId
-    keyvaultName: '${abbrs.security.keyVault}${solutionPrefix}'
->>>>>>> dac62073
   }
 }
 
@@ -489,7 +368,6 @@
   }
 }
 
-<<<<<<< HEAD
 var networkSecurityGroupBastionEnabled = networkSecurityGroupBastionConfiguration.?enabled ?? true
 var networkSecurityGroupBastionResourceName = networkSecurityGroupBastionConfiguration.?name ?? 'nsg-bastion-${solutionPrefix}'
 module networkSecurityGroupBastion 'br/public:avm/res/network/network-security-group:0.5.1' = if (virtualNetworkEnabled && networkSecurityGroupBastionEnabled) {
@@ -642,20 +520,6 @@
           priority: 1000
           direction: 'Outbound'
         }
-=======
-resource cosmos 'Microsoft.DocumentDB/databaseAccounts@2024-05-15' = {
-  name: '${abbrs.databases.cosmosDBDatabase}${solutionPrefix}'
-  location: solutionLocation
-  tags: tags
-  kind: 'GlobalDocumentDB'
-  properties: {
-    databaseAccountOfferType: 'Standard'
-    enableFreeTier: false
-    locations: [
-      {
-        failoverPriority: 0
-        locationName: solutionLocation
->>>>>>> dac62073
       }
     ]
   }
@@ -692,7 +556,6 @@
   }
 }
 
-<<<<<<< HEAD
 // ========== Virtual Network ========== //
 // WAF best practices for virtual networks: https://learn.microsoft.com/en-us/azure/well-architected/service-guides/virtual-network
 // WAF recommendations for networking and connectivity: https://learn.microsoft.com/en-us/azure/well-architected/security/networking
@@ -712,14 +575,6 @@
         addressPrefix: '10.0.0.0/27'
         //defaultOutboundAccess: false TODO: check this configuration for a more restricted outbound access
         networkSecurityGroupResourceId: networkSecurityGroupBackend.outputs.resourceId
-=======
-  resource macaeDb 'sqlDatabases' = {
-    name: 'macae'
-    properties: {
-      resource: {
-        id: 'macae'
-        createMode: 'Default'
->>>>>>> dac62073
       }
       {
         name: 'administration'
@@ -836,7 +691,6 @@
   }
 }
 
-<<<<<<< HEAD
 // ========== AI Foundry: AI Services ========== //
 // WAF best practices for Open AI: https://learn.microsoft.com/en-us/azure/well-architected/service-guides/azure-openai
 var openAiSubResource = 'account'
@@ -858,29 +712,10 @@
       enableTelemetry: enableTelemetry
       virtualNetworkLinks: [
         {
-          name : 'vnetlink-${split(zone, '.')[1]}'
-          virtualNetworkResourceId: virtualNetwork.outputs.resourceId 
+          name: 'vnetlink-${split(zone, '.')[1]}'
+          virtualNetworkResourceId: virtualNetwork.outputs.resourceId
         }
       ]
-=======
-resource pullIdentity 'Microsoft.ManagedIdentity/userAssignedIdentities@2023-07-31-preview' = {
-  name: '${abbrs.security.managedIdentity}${solutionPrefix}-containerapp-pull'
-  location: solutionLocation
-}
-
-resource containerAppEnv 'Microsoft.App/managedEnvironments@2024-03-01' = {
-  name: '${abbrs.containers.containerAppsEnvironment}${solutionPrefix}'
-  location: solutionLocation
-  tags: tags
-  properties: {
-    daprAIConnectionString: appInsights.properties.ConnectionString
-    appLogsConfiguration: {
-      destination: 'log-analytics'
-      logAnalyticsConfiguration: {
-        customerId: logAnalytics.properties.customerId
-        sharedKey: logAnalytics.listKeys().primarySharedKey
-      }
->>>>>>> dac62073
     }
   }
 ]
@@ -921,7 +756,7 @@
     privateEndpoints: virtualNetworkEnabled
       ? ([
           {
-            name : 'pep-${aiFoundryAiServicesResourceName}'
+            name: 'pep-${aiFoundryAiServicesResourceName}'
             customNetworkInterfaceName: 'nic-${aiFoundryAiServicesResourceName}'
             subnetResourceId: aiFoundryAiServicesConfiguration.?subnetResourceId ?? virtualNetwork.outputs.subnetResourceIds[0]
             privateDnsZoneGroup: {
@@ -963,7 +798,6 @@
   }
 }
 
-<<<<<<< HEAD
 // AI Foundry: storage account
 // WAF best practices for Azure Blob Storage: https://learn.microsoft.com/en-us/azure/well-architected/service-guides/azure-blob-storage
 var storageAccountPrivateDnsZones = {
@@ -1058,30 +892,6 @@
         {
           name: 'vnetlink-${split(zone, '.')[1]}'
           virtualNetworkResourceId: virtualNetwork.outputs.resourceId
-=======
-@description('')
-resource containerApp 'Microsoft.App/containerApps@2024-03-01' = {
-  name: '${abbrs.containers.containerApp}${solutionPrefix}-backend'
-  location: solutionLocation
-  tags: tags
-  identity: {
-    type: 'SystemAssigned, UserAssigned'
-    userAssignedIdentities: {
-      '${pullIdentity.id}': {}
-    }
-  }
-  properties: {
-    managedEnvironmentId: containerAppEnv.id
-    configuration: {
-      ingress: {
-        targetPort: 8000
-        external: true
-        corsPolicy: {
-          allowedOrigins: [
-            'https://${abbrs.compute.webApp}${solutionPrefix}-frontend.azurewebsites.net'
-            'http://${abbrs.compute.webApp}${solutionPrefix}-frontend.azurewebsites.net'
-          ]
->>>>>>> dac62073
         }
       ]
     }
@@ -1160,9 +970,9 @@
     name: 'privatelink.documents.azure.com'
     enableTelemetry: enableTelemetry
     virtualNetworkLinks: [
-      { 
+      {
         name: 'vnetlink-cosmosdb'
-        virtualNetworkResourceId: virtualNetwork.outputs.resourceId 
+        virtualNetworkResourceId: virtualNetwork.outputs.resourceId
       }
     ]
     tags: tags
@@ -1304,79 +1114,12 @@
       minReplicas: containerAppConfiguration.?minReplicas ?? 1
       rules: [
         {
-<<<<<<< HEAD
           name: 'http-scaler'
           http: {
             metadata: {
               concurrentRequests: containerAppConfiguration.?concurrentRequests ?? '100'
             }
           }
-=======
-          name: 'backend'
-          image: backendDockerImageURL
-          resources: {
-            cpu: json(resourceSize.containerAppSize.cpu)
-            memory: resourceSize.containerAppSize.memory
-          }
-          env: [
-            {
-              name: 'COSMOSDB_ENDPOINT'
-              value: cosmos.properties.documentEndpoint
-            }
-            {
-              name: 'COSMOSDB_DATABASE'
-              value: cosmos::macaeDb.name
-            }
-            {
-              name: 'COSMOSDB_CONTAINER'
-              value: cosmos::macaeDb::memoryContainer.name
-            }
-            {
-              name: 'AZURE_OPENAI_ENDPOINT'
-              value: replace(aiServices.properties.endpoint, 'cognitiveservices.azure.com', 'openai.azure.com')
-            }
-            {
-              name: 'AZURE_OPENAI_MODEL_NAME'
-              value: gptModelVersion
-            }
-            {
-              name: 'AZURE_OPENAI_DEPLOYMENT_NAME'
-              value: gptModelVersion
-            }
-            {
-              name: 'AZURE_OPENAI_API_VERSION'
-              value: aoaiApiVersion
-            }
-            {
-              name: 'APPLICATIONINSIGHTS_INSTRUMENTATION_KEY'
-              value: appInsights.properties.InstrumentationKey
-            }
-            {
-              name: 'APPLICATIONINSIGHTS_CONNECTION_STRING'
-              value: appInsights.properties.ConnectionString
-            }
-            {
-              name: 'AZURE_AI_AGENT_PROJECT_CONNECTION_STRING'
-              value: aifoundry.outputs.projectConnectionString
-            }
-            {
-              name: 'AZURE_AI_SUBSCRIPTION_ID'
-              value: subscription().subscriptionId
-            }
-            {
-              name: 'AZURE_AI_RESOURCE_GROUP'
-              value: resourceGroup().name
-            }
-            {
-              name: 'AZURE_AI_PROJECT_NAME'
-              value: aifoundry.outputs.aiProjectName
-            }
-            {
-              name: 'FRONTEND_SITE_NAME'
-              value: 'https://${abbrs.compute.webApp}${solutionPrefix}-frontend.azurewebsites.net'
-            }
-          ]
->>>>>>> dac62073
         }
       ]
     }
@@ -1452,7 +1195,6 @@
     ]
   }
 }
-<<<<<<< HEAD
 
 var webServerFarmEnabled = webServerFarmConfiguration.?enabled ?? true
 var webServerFarmResourceName = webServerFarmConfiguration.?name ?? 'asp-${solutionPrefix}'
@@ -1467,18 +1209,6 @@
     location: webServerFarmConfiguration.?location ?? solutionLocation
     skuName: webServerFarmConfiguration.?skuName ?? 'P1v3'
     skuCapacity: webServerFarmConfiguration.?skuCapacity ?? 3
-=======
-resource frontendAppServicePlan 'Microsoft.Web/serverfarms@2021-02-01' = {
-  name: '${abbrs.compute.appServicePlan}${solutionPrefix}-frontend'
-  location: solutionLocation
-  tags: tags
-  sku: {
-    name: 'B2'
-    capacity: 1
-    tier: 'Basic'
-  }
-  properties: {
->>>>>>> dac62073
     reserved: true
     diagnosticSettings: [{ workspaceResourceId: logAnalyticsWorkspace.outputs.resourceId }]
     kind: 'linux'
@@ -1486,7 +1216,6 @@
   }
 }
 
-<<<<<<< HEAD
 // ========== Frontend web site ========== //
 // WAF best practices for web app service: https://learn.microsoft.com/en-us/azure/well-architected/service-guides/app-service-web-apps
 var webSiteEnabled = webSiteConfiguration.?enabled ?? true
@@ -1504,20 +1233,9 @@
     appInsightResourceId: applicationInsights.outputs.resourceId
     diagnosticSettings: [{ workspaceResourceId: logAnalyticsWorkspace.outputs.resourceId }]
     publicNetworkAccess: 'Enabled' //TODO: use Azure Front Door WAF or Application Gateway WAF instead
-=======
-resource frontendAppService 'Microsoft.Web/sites@2021-02-01' = {
-  name: '${abbrs.compute.webApp}${solutionPrefix}-frontend'
-  location: solutionLocation
-  tags: tags
-  kind: 'app,linux,container'
-  properties: {
-    serverFarmId: frontendAppServicePlan.id
-    reserved: true
->>>>>>> dac62073
     siteConfig: {
       linuxFxVersion: 'DOCKER|${webSiteConfiguration.?containerImageRegistryDomain ?? 'biabcontainerreg.azurecr.io'}/${webSiteConfiguration.?containerImageName ?? 'macaefrontend'}:${webSiteConfiguration.?containerImageTag ?? 'latest'}'
     }
-<<<<<<< HEAD
     appSettingsKeyValuePairs: {
       SCM_DO_BUILD_DURING_DEPLOYMENT: 'true'
       DOCKER_REGISTRY_SERVER_URL: 'https://${webSiteConfiguration.?containerImageRegistryDomain ?? 'biabcontainerreg.azurecr.io'}'
@@ -1574,20 +1292,6 @@
   @description('Optional. The number of days to retain the data in the Log Analytics Workspace. If empty, it will be set to 365 days.')
   @maxValue(730)
   dataRetentionInDays: int?
-=======
-  }
-  dependsOn: [containerApp]
-  identity: {
-    type: 'SystemAssigned, UserAssigned'
-    userAssignedIdentities: {
-      '${pullIdentity.id}': {}
-    }
-  }
-}
-
-resource aiHubProject 'Microsoft.MachineLearningServices/workspaces@2024-01-01-preview' existing = {
-  name: '${abbrs.ai.aiHubProject}${solutionPrefix}' // aiProjectName must be calculated - available at main start.
->>>>>>> dac62073
 }
 
 @export()
@@ -1636,7 +1340,6 @@
   @description('Optional. If the Network Security Group resource should be deployed or not.')
   enabled: bool?
 
-<<<<<<< HEAD
   @description('Optional. The name of the Network Security Group resource.')
   @maxLength(90)
   name: string?
@@ -1994,7 +1697,6 @@
 
   @description('Optional. The capacity to set for AI Services GTP model.')
   modelCapacity: int?
-
 }
 
 @export()
@@ -2224,34 +1926,4 @@
 
   @description('Optional. The tag of the container image to be used by the Web Site.')
   containerImageTag: string?
-=======
-module managedIdentityModule 'deploy_managed_identity.bicep' = {
-  name: 'deploy_managed_identity'
-  params: {
-    //solutionLocation: location
-    managedIdentityId: pullIdentity.id
-    managedIdentityPropPrin: pullIdentity.properties.principalId
-    managedIdentityLocation: pullIdentity.location
-    miName: '${abbrs.security.managedIdentity}${solutionPrefix}'
-  }
-  scope: resourceGroup(resourceGroup().name)
-}
-
-module deploymentScriptCLI 'br/public:avm/res/resources/deployment-script:0.5.1' = {
-  name: 'deploymentScriptCLI'
-  params: {
-    // Required parameters
-    kind: 'AzureCLI'
-    name: 'rdsmin001'
-    // Non-required parameters
-    azCliVersion: '2.69.0'
-    location: solutionLocation
-    managedIdentities: {
-      userAssignedResourceIds: [
-        managedIdentityModule.outputs.managedIdentityId
-      ]
-    }
-    scriptContent: cosmosAssignCli
-  }
->>>>>>> dac62073
 }