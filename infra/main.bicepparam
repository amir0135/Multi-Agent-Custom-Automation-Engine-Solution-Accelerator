--- conflicted
+++ resolved
@@ -1,11 +1,7 @@
 using './main.bicep'
 
 param enableTelemetry = true
-<<<<<<< HEAD
-param solutionPrefix = 'vntstth'
-=======
 param solutionPrefix = null //Type a string value to customize the prefix for your resource names
->>>>>>> 519d99ae
 param solutionLocation = 'australiaeast'
 param logAnalyticsWorkspaceConfiguration = {
   dataRetentionInDays: 30
